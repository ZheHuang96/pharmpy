from __future__ import annotations

import warnings
from dataclasses import dataclass, replace
from pathlib import Path
from typing import Iterable, Literal, Optional, Union

import pharmpy.tools.iivsearch.algorithms as algorithms
from pharmpy.deps import pandas as pd
from pharmpy.internals.fn.signature import with_same_arguments_as
from pharmpy.internals.fn.type import with_runtime_arguments_type_check
from pharmpy.model import Model
<<<<<<< HEAD
from pharmpy.modeling import add_pd_iiv, add_pk_iiv, create_joint_distribution, has_random_effect
=======
from pharmpy.modeling import (
    add_pd_iiv,
    add_pk_iiv,
    append_estimation_step_options,
    calculate_bic,
    create_joint_distribution,
    find_clearance_parameters,
    has_random_effect,
)
>>>>>>> 40be4cf7
from pharmpy.tools.common import (
    RANK_TYPES,
    ToolResults,
    create_plots,
    create_results,
    summarize_tool,
    table_final_eta_shrinkage,
    update_initial_estimates,
)
<<<<<<< HEAD
from pharmpy.tools.iivsearch.algorithms import _get_fixed_etas
=======
from pharmpy.tools.iivsearch.algorithms import _get_fixed_etas, _remove_sublist
from pharmpy.tools.linearize.delinearize import delinearize_model
from pharmpy.tools.linearize.tool import create_workflow as create_linearize_workflow
>>>>>>> 40be4cf7
from pharmpy.tools.modelfit import create_fit_workflow
from pharmpy.tools.run import calculate_bic_penalty, summarize_modelfit_results_from_entries
from pharmpy.workflows import ModelEntry, Task, Workflow, WorkflowBuilder, call_workflow
from pharmpy.workflows.results import ModelfitResults

IIV_STRATEGIES = frozenset(
    ('no_add', 'add_diagonal', 'fullblock', 'pd_add_diagonal', 'pd_fullblock')
)
IIV_ALGORITHMS = frozenset(
    (
        'top_down_exhaustive',
        'bottom_up_stepwise',
        'skip',
    )
)
IIV_CORRELATION_ALGORITHMS = frozenset(
    (
        'top_down_exhaustive',
        'skip',
    )
)


def create_workflow(
    algorithm: Literal[tuple(IIV_ALGORITHMS)] = "top_down_exhaustive",
    iiv_strategy: Literal[tuple(IIV_STRATEGIES)] = 'no_add',
<<<<<<< HEAD
    rank_type: Literal[tuple(RANK_TYPES)] = 'bic',
=======
    rank_type: Literal[tuple(RANK_TYPES)] = 'mbic',
    linearize: bool = False,
>>>>>>> 40be4cf7
    cutoff: Optional[Union[float, int]] = None,
    results: Optional[ModelfitResults] = None,
    model: Optional[Model] = None,
    keep: Optional[Iterable[str]] = ("CL",),
    strictness: Optional[str] = "minimization_successful or (rounding_errors and sigdigs>=0.1)",
    correlation_algorithm: Optional[Literal[tuple(IIV_CORRELATION_ALGORITHMS)]] = None,
    E_p: Optional[float] = None,
    E_q: Optional[float] = None,
):
    """Run IIVsearch tool. For more details, see :ref:`iivsearch`.

    Parameters
    ----------
    algorithm : {'top_down_exhaustive','bottom_up_stepwise', 'skip'}
        Which algorithm to run.
    iiv_strategy : {'no_add', 'add_diagonal', 'fullblock', 'pd_add_diagonal', 'pd_fullblock'}
        If/how IIV should be added to start model. Default is 'no_add'.
    rank_type : {'ofv', 'lrt', 'aic', 'bic', 'mbic'}
        Which ranking type should be used. Default is mBIC.
    linearize : bool
        Wheter or not use linearization when running the tool.
    cutoff : float
        Cutoff for which value of the ranking function that is considered significant. Default
        is None (all models will be ranked)
    results : ModelfitResults
        Results for model
    model : Model
        Pharmpy model
    keep : Iterable[str]
        List of IIVs to keep. Default is "CL"
    strictness : str or None
        Strictness criteria
    correlation_algorithm: {'top_down_exhaustive', 'skip'} or None
        Which algorithm to run for the determining block structure of added IIVs. If None, the
        algorithm is determined based on the 'algorithm' argument
    E_p : float
        Expected number of predictors for diagonal elements (used for mBIC). Must be set when using mBIC and
        when the argument 'algorithm' is not 'skip'
    E_q : float
        Expected number of predictors for off-diagonal elements (used for mBIC). Must be set when using mBIC
        and when the argument `correlation_algorithm` is not `skip` or None

    Returns
    -------
    IIVSearchResults
        IIVsearch tool result object

    Examples
    --------
    >>> from pharmpy.modeling import *
    >>> from pharmpy.tools import run_iivsearch, load_example_modelfit_results
    >>> model = load_example_model("pheno")
    >>> results = load_example_modelfit_results("pheno")
    >>> run_iivsearch('td_brute_force', results=results, model=model)   # doctest: +SKIP
    """

    wb = WorkflowBuilder(name='iivsearch')
    start_task = Task(
        'start_iiv',
        start,
        model,
        results,
        algorithm,
        correlation_algorithm,
        iiv_strategy,
        rank_type,
<<<<<<< HEAD
        E_p,
        E_q,
=======
        linearize,
>>>>>>> 40be4cf7
        cutoff,
        keep,
        strictness,
    )
    wb.add_task(start_task)
    task_results = Task('results', _results)
    wb.add_task(task_results, predecessors=[start_task])
    return Workflow(wb)


def create_step_workflow(
    input_model_entry,
    base_model_entry,
    wf_algorithm,
    iiv_strategy,
    rank_type,
<<<<<<< HEAD
    E_p,
    E_q,
    cutoff,
    strictness,
    list_of_algorithms,
    ref_model,
    keep,
=======
    cutoff,
    strictness,
    linearize,
    param_mapping,
    context,
>>>>>>> 40be4cf7
):
    wb = WorkflowBuilder()
    start_task = Task(f'start_{wf_algorithm.name}', _start_algorithm, base_model_entry)
    wb.add_task(start_task)

    if (wf_algorithm.name == 'td_exhaustive_no_of_etas' and iiv_strategy != 'no_add') or (
        wf_algorithm.name == 'bu_stepwise_no_of_etas' and iiv_strategy != 'no_add' and not linearize
    ):
        wf_fit = create_fit_workflow(n=1)
        wb.insert_workflow(wf_fit)
        base_model_task = wf_fit.output_tasks[0]
    else:
        base_model_task = start_task

    wb.insert_workflow(wf_algorithm)

    task_result = Task(
        'results',
        post_process,
        rank_type,
        cutoff,
        strictness,
        input_model_entry,
        base_model_entry.model.name,
<<<<<<< HEAD
        list_of_algorithms,
        ref_model,
        E_p,
        E_q,
        keep,
=======
        linearize,
        param_mapping,
        wf_algorithm.name,
        context,
>>>>>>> 40be4cf7
    )

    post_process_tasks = [base_model_task] + wb.output_tasks
    wb.add_task(task_result, predecessors=post_process_tasks)

    return Workflow(wb)


def start(
    context,
    input_model,
    input_res,
    algorithm,
    correlation_algorithm,
    iiv_strategy,
    rank_type,
<<<<<<< HEAD
    E_p,
    E_q,
=======
    linearize,
>>>>>>> 40be4cf7
    cutoff,
    keep,
    strictness,
):
    input_model = input_model.replace(
        name="input", description=algorithms.create_description(input_model)
    )
    input_model_entry = ModelEntry.create(input_model, modelfit_results=input_res)
    context.store_input_model_entry(input_model_entry)

    if iiv_strategy != 'no_add':
        base_model = update_initial_estimates(input_model, modelfit_results=input_res)
        base_model = _add_iiv(iiv_strategy, base_model, modelfit_results=input_res)
        base_model = base_model.replace(
            name='base', description=algorithms.create_description(base_model)
        )
        # FIXME: Set parent model once create_results can do different things for different tools
        base_model_entry = ModelEntry.create(base_model, modelfit_results=None)
    else:
<<<<<<< HEAD
        base_model = input_model
        base_model_entry = ModelEntry.create(input_model, modelfit_results=input_res)
=======
        base_model = input_model.replace(name='base')
        base_model_entry = ModelEntry.create(base_model, modelfit_results=input_res)
>>>>>>> 40be4cf7

    algorithm_sub = {
        "top_down_exhaustive": "td_exhaustive_no_of_etas",
        "bottom_up_stepwise": "bu_stepwise_no_of_etas",
    }
    correlation_algorithm_sub = {
        "top_down_exhaustive": "td_exhaustive_block_structure",
    }

    list_of_algorithms = []
    if algorithm != "skip":
        list_of_algorithms.append(algorithm_sub[algorithm])
    if correlation_algorithm != "skip":
        if correlation_algorithm is None:
            if algorithm in correlation_algorithm_sub.keys():
                correlation_algorithm = algorithm
            else:
                correlation_algorithm = "top_down_exhaustive"
        list_of_algorithms.append(correlation_algorithm_sub[correlation_algorithm])

    sum_tools, sum_models, sum_inds, sum_inds_count, sum_errs = [], [], [], [], []

    no_of_models = 0
    last_res = None
    final_model_entry = None

    sum_models = [summarize_modelfit_results_from_entries([input_model_entry])]

    # LINEARIZE
    if linearize:
        # Create param map for ETA
        from .algorithms import _create_param_dict

        param_mapping = _create_param_dict(
            base_model_entry.model, dists=base_model_entry.model.random_variables.iiv
        )

        linearize_context = context.create_subcontext('linearization')
        linear_workflow = create_linearize_workflow(
            model=base_model_entry.model,
            model_name="linear_base_model",
            description=algorithms.create_description(base_model_entry.model),
        )
        linear_results = call_workflow(linear_workflow, "running_linearization", linearize_context)
        linear_model = linear_results.final_model
        linear_model = append_estimation_step_options(
            linear_model, tool_options={"MCETAS": 1000}, idx=-1
        )
        base_model_entry = ModelEntry.create(
            model=linear_results.final_model, modelfit_results=linear_results.final_model_results
        )
    else:
        param_mapping = None

    applied_algorithms = []
    for algorithm_cur in list_of_algorithms:
        if (
            algorithm_cur == 'td_exhaustive_block_structure'
            and len(
                set(base_model_entry.model.random_variables.iiv.names).difference(
                    _get_fixed_etas(base_model_entry.model)
                )
            )
            <= 1
        ):
            continue
        algorithm_func = getattr(algorithms, algorithm_cur)
        if algorithm_cur == "td_exhaustive_no_of_etas":
            # NOTE: This does not need to be a model entry since it is only used as a start point for the
            # candidate models, when the workflow is run the input to this sub-workflow will be a model entry
            wf_algorithm = algorithm_func(
                base_model_entry.model,
                index_offset=no_of_models,
                keep=keep,
                param_mapping=param_mapping,
            )
        elif algorithm_cur == "bu_stepwise_no_of_etas":
            try:
                clearance_parameter = find_clearance_parameters(input_model)
            except ValueError:
                pass
            if clearance_parameter:
                clearance_parameter = str(clearance_parameter[0])
            else:
                clearance_parameter = ""
            wf_algorithm = algorithm_func(
                base_model_entry.model,
                strictness=strictness,
                index_offset=no_of_models,
                input_model_entry=input_model_entry,
                list_of_algorithms=list_of_algorithms,
                rank_type=rank_type,
                keep=keep,
                param_mapping=param_mapping,
                clearance_parameter=clearance_parameter,
            )
        else:
            wf_algorithm = algorithm_func(
                base_model_entry.model, index_offset=no_of_models, param_mapping=param_mapping
            )

        wf = create_step_workflow(
            input_model_entry,
            base_model_entry,
            wf_algorithm,
<<<<<<< HEAD
            iiv_strategy=iiv_strategy,
            rank_type=rank_type,
            E_p=E_p,
            E_q=E_q,
            cutoff=cutoff,
            strictness=strictness,
            list_of_algorithms=list_of_algorithms,
            ref_model=base_model,
            keep=keep,
=======
            iiv_strategy,
            rank_type,
            cutoff,
            strictness,
            linearize,
            param_mapping,
            context,
>>>>>>> 40be4cf7
        )
        res = call_workflow(wf, f'results_{algorithm}', context)

        if base_model_entry.model.name in sum_models[-1].index.values:
            summary_models = res.summary_models.drop(base_model_entry.model.name, axis=0)
        else:
            summary_models = res.summary_models

        sum_tools.append(res.summary_tool)
        sum_models.append(summary_models)
        sum_inds.append(res.summary_individuals)
        sum_inds_count.append(res.summary_individuals_count)
        sum_errs.append(res.summary_errors)

        final_model = res.final_model
        if final_model.name != input_model_entry.model.name:
            final_model_entry = ModelEntry.create(
                model=final_model, modelfit_results=res.final_results
            )
        else:
            final_res = input_model_entry.modelfit_results
            final_model_entry = ModelEntry.create(model=final_model, modelfit_results=final_res)

        # FIXME: Add parent model
        base_model_entry = final_model_entry
        iiv_strategy = 'no_add'
        last_res = res
        no_of_models = len(res.summary_tool) - 1

        assert base_model_entry is not None

        applied_algorithms.append(algorithm_cur)

    assert last_res is not None
    assert final_model_entry is not None

    input_model, input_res = input_model_entry.model, input_model_entry.modelfit_results
    final_model, final_res = final_model_entry.model, final_model_entry.modelfit_results

    # NOTE: Compute final final model
    final_final_model = last_res.final_model
    if input_res and final_res:
        if rank_type == 'mbic':
            penalties = _get_penalties(
                base_model,
                [input_model_entry, final_model_entry],
                keep=keep,
                list_of_algorithms=list_of_algorithms,
                E_p=E_p,
                E_q=E_q,
            )
        else:
            penalties = None
        summary_final_step = summarize_tool(
            [final_model_entry],
            input_model_entry,
            rank_type,
            cutoff=cutoff,
            bic_type='iiv',
            strictness=strictness,
            penalties=penalties,
        )
        sum_tools.append(summary_final_step)
        best_model_name = summary_final_step['rank'].idxmin()

        if best_model_name == input_model.name:
            warnings.warn(
                f'Worse {rank_type} in final model {final_model.name} '
                f'than {input_model.name}, selecting input model'
            )
            final_final_model = input_model

    keys = list(range(1, len(applied_algorithms) + 1))

    if final_final_model.name == final_model.name:
        final_results = final_res
    elif final_final_model.name == input_model.name:
        final_results = input_res

    plots = create_plots(final_final_model, final_results)

<<<<<<< HEAD
    return IIVSearchResults(
        summary_tool=_concat_summaries(
            sum_tools, keys + [len(keys) + 1]
        ),  # To include step comparing input to final
=======
    final_final_model = final_final_model.replace(name="final")
    context.store_final_model_entry(final_final_model)

    final_results = IIVSearchResults(
        summary_tool=_concat_summaries(sum_tools, keys),
>>>>>>> 40be4cf7
        summary_models=_concat_summaries(sum_models, [0] + keys),  # To include input model
        summary_individuals=_concat_summaries(sum_inds, keys),
        summary_individuals_count=_concat_summaries(sum_inds_count, keys),
        summary_errors=_concat_summaries(sum_errs, keys),
        final_model=final_final_model,
        final_results=final_results,
        final_model_dv_vs_ipred_plot=plots['dv_vs_ipred'],
        final_model_dv_vs_pred_plot=plots['dv_vs_pred'],
        final_model_cwres_vs_idv_plot=plots['cwres_vs_idv'],
        final_model_abs_cwres_vs_ipred_plot=plots['abs_cwres_vs_ipred'],
        final_model_eta_distribution_plot=plots['eta_distribution'],
        final_model_eta_shrinkage=table_final_eta_shrinkage(final_final_model, final_results),
    )

    return final_results


def _concat_summaries(summaries, keys):
    with warnings.catch_warnings():
        warnings.filterwarnings(
            "ignore",
            message="The behavior of DataFrame concatenation with empty or all-NA",
            category=FutureWarning,
        )
        return pd.concat(summaries, keys=keys, names=['step'])


def _results(res):
    return res


def _start_algorithm(model_entry):
    return model_entry


def rename_linbase(model, linbase_model_entry):
    linbase_model = linbase_model_entry.replace(
        name="linear_base_model", description=algorithms.create_description(model)
    )
    return ModelEntry.create(model=linbase_model)


def _add_iiv(iiv_strategy, model, modelfit_results):
    # IF LINEARIZED - inital value should be 0.00001
    assert iiv_strategy in ['add_diagonal', 'fullblock', 'pd_add_diagonal', 'pd_fullblock']
    if iiv_strategy in ['add_diagonal', 'fullblock']:
        model = add_pk_iiv(model)
        if iiv_strategy == 'fullblock':
            model = create_joint_distribution(
                model, individual_estimates=modelfit_results.individual_estimates
            )
    elif iiv_strategy in ['pd_add_diagonal', 'pd_fullblock']:
        model = add_pd_iiv(model)
        if iiv_strategy == 'pd_fullblock':
            model = create_joint_distribution(
                model, individual_estimates=modelfit_results.individual_estimates
            )
    return model


def post_process(
    rank_type,
    cutoff,
    strictness,
    input_model_entry,
    base_model_name,
<<<<<<< HEAD
    list_of_algorithms,
    ref_model,
    E_p,
    E_q,
    keep,
=======
    linearize,
    param_mapping,
    algorithm_name,
    context,
>>>>>>> 40be4cf7
    *model_entries,
):
    res_model_entries = []
    base_model_entry = None

    def flatten_list(lst):
        result = []
        for item in lst:
            if isinstance(item, list):
                result.extend(flatten_list(item))
            else:
                result.append(item)
        return result

    model_entries = flatten_list(model_entries)
    for model_entry in model_entries:
        if model_entry.model.name == base_model_name:
            base_model_entry = model_entry
        else:
            res_model_entries.append(model_entry)

    assert len(res_model_entries) > 0

    if not base_model_entry:
        raise ValueError('Error in workflow: No base model')

    # In order to have the IIV structure of the input model in the description column
    # in the result summaries
    if input_model_entry.model.name == base_model_entry.model.name:
        base_model = base_model_entry.model
        base_model_description = algorithms.create_description(base_model)
        base_model = base_model.replace(description=base_model_description)
        base_model_entry = ModelEntry.create(
            base_model, modelfit_results=base_model_entry.modelfit_results
        )

    if rank_type == "mbic":
        penalties = _get_penalties(
            ref_model, model_entries, keep, list_of_algorithms, E_p=E_p, E_q=E_q
        )
    else:
        penalties = None

    res = create_results(
        IIVSearchResults,
        input_model_entry,
        base_model_entry,
        res_model_entries,
        rank_type=rank_type,
        cutoff=cutoff,
        bic_type='iiv',
        strictness=strictness,
<<<<<<< HEAD
        penalties=penalties,
=======
        n_predicted=number_of_predicted,
        n_expected=number_of_expected,
        context=context,
>>>>>>> 40be4cf7
    )

    if linearize:
        final_linearized_model = res.final_model
        flm_etas = final_linearized_model.random_variables.iiv.names
        final_param_mapp = {k: v for k, v in param_mapping.items() if k in flm_etas}
        final_delinearized_model = delinearize_model(
            final_linearized_model, input_model_entry.model, final_param_mapp
        )
        final_delinearized_model = final_delinearized_model.replace(
            name=f'delinerized_{final_delinearized_model.name}',
            description=algorithms.create_description(final_delinearized_model),
        )

        lin_model_entry = ModelEntry.create(
            model=final_delinearized_model, parent=final_linearized_model
        )
        dl_wf = WorkflowBuilder(name="delinearization_workflow")
        l_start = Task("START", _start_algorithm, lin_model_entry)
        dl_wf.add_task(l_start)
        fit_wf = create_fit_workflow(n=1)
        dl_wf.insert_workflow(fit_wf)
        dlin_model_entry = call_workflow(Workflow(dl_wf), "running_delinearization", context)

        res_model_entries.append(dlin_model_entry)
        res = create_results(
            IIVSearchResults,
            input_model_entry,
            base_model_entry,
            res_model_entries,
            rank_type,
            cutoff,
            bic_type='iiv',
            strictness=strictness,
            context=context,
        )

        res = replace(res, final_model=dlin_model_entry.model)
        summary_tool = res.summary_tool
        assert summary_tool is not None
        summary_tool = modify_summary_tool(res.summary_tool, dlin_model_entry.model.name)
        res = replace(res, summary_tool=summary_tool)
        summary_models = summarize_modelfit_results_from_entries(model_entries)
    else:
        summary_tool = res.summary_tool
        assert summary_tool is not None
        summary_models = summarize_modelfit_results_from_entries(model_entries)

    return replace(res, summary_models=summary_models)


<<<<<<< HEAD
def _get_penalties(ref_model, candidate_model_entries, keep, list_of_algorithms, E_p, E_q):
    search_space = []
    if any('no_of_etas' in algorithm for algorithm in list_of_algorithms):
        search_space.append('iiv_diag')
    if any('block' in algorithm for algorithm in list_of_algorithms):
        search_space.append('iiv_block')
    penalties = [
        calculate_bic_penalty(
            me.model, search_space, base_model=ref_model, keep=keep, E_p=E_p, E_q=E_q
        )
        for me in candidate_model_entries
    ]
    return penalties
=======
def modify_summary_tool(summary_tool, first_model_name):
    # If linear model --> Force de-linearized model to be chosen
    # TODO : Remove BIC values of linearized models as they are misleading ?
    summary_tool = summary_tool.reset_index()
    first_model_entry_rank = summary_tool.loc[summary_tool["model"] == first_model_name][
        "rank"
    ].iloc[0]
    summary_tool.loc[summary_tool['rank'] < first_model_entry_rank, 'rank'] += 1
    summary_tool.loc[summary_tool['model'] == first_model_name, 'rank'] = 1
    summary_tool = summary_tool.sort_values(by=['rank'], ascending=True)
    summary_tool.set_index(['model'])
    return summary_tool
>>>>>>> 40be4cf7


@with_runtime_arguments_type_check
@with_same_arguments_as(create_workflow)
def validate_input(
    algorithm, iiv_strategy, rank_type, model, keep, strictness, correlation_algorithm, E_p, E_q
):
    if keep and model:
        for parameter in keep:
            try:
                has_random_effect(model, parameter, "iiv")
            except KeyError:
                warnings.warn(f"Parameter {keep} has no iiv and is ignored")

    if strictness is not None and "rse" in strictness.lower():
        if model.execution_steps[-1].parameter_uncertainty_method is None:
            raise ValueError(
                'parameter_uncertainty_method not set for model, cannot calculate relative standard errors.'
            )

    if algorithm == correlation_algorithm == "skip":
        raise ValueError("Both algorithm and correlation_algorithm are set to 'skip'")
    elif algorithm == "skip" and correlation_algorithm is None:
        raise ValueError(
            "correlation_algorithm need to be specified if" " 'algorithm' is set to skip"
        )

    if rank_type != 'mbic' and (E_p is not None or E_q is not None):
        raise ValueError(
            f'E_p and E_q can only be provided when `rank_type` is mbic: got `{rank_type}`'
        )
    if rank_type == 'mbic':
        if algorithm != 'skip' and E_p is None:
            raise ValueError('Value `E_p` must be provided for `algorithm` when using mbic')
        if correlation_algorithm and E_q is None:
            raise ValueError(
                'Value `E_q` must be provided for `correlation_algorithm` when using mbic'
            )
        if E_p is not None and E_p <= 0.0:
            raise ValueError(f'Value `E_p` must be more than 0: got `{E_p}`')
        if E_q is not None and E_q <= 0.0:
            raise ValueError(f'Value `E_q` must be more than 0: got `{E_q}`')


@dataclass(frozen=True)
class IIVSearchResults(ToolResults):
    rst_path = Path(__file__).resolve().parent / 'report.rst'
    pass<|MERGE_RESOLUTION|>--- conflicted
+++ resolved
@@ -10,19 +10,14 @@
 from pharmpy.internals.fn.signature import with_same_arguments_as
 from pharmpy.internals.fn.type import with_runtime_arguments_type_check
 from pharmpy.model import Model
-<<<<<<< HEAD
-from pharmpy.modeling import add_pd_iiv, add_pk_iiv, create_joint_distribution, has_random_effect
-=======
 from pharmpy.modeling import (
     add_pd_iiv,
     add_pk_iiv,
     append_estimation_step_options,
-    calculate_bic,
     create_joint_distribution,
     find_clearance_parameters,
     has_random_effect,
 )
->>>>>>> 40be4cf7
 from pharmpy.tools.common import (
     RANK_TYPES,
     ToolResults,
@@ -32,13 +27,9 @@
     table_final_eta_shrinkage,
     update_initial_estimates,
 )
-<<<<<<< HEAD
 from pharmpy.tools.iivsearch.algorithms import _get_fixed_etas
-=======
-from pharmpy.tools.iivsearch.algorithms import _get_fixed_etas, _remove_sublist
 from pharmpy.tools.linearize.delinearize import delinearize_model
 from pharmpy.tools.linearize.tool import create_workflow as create_linearize_workflow
->>>>>>> 40be4cf7
 from pharmpy.tools.modelfit import create_fit_workflow
 from pharmpy.tools.run import calculate_bic_penalty, summarize_modelfit_results_from_entries
 from pharmpy.workflows import ModelEntry, Task, Workflow, WorkflowBuilder, call_workflow
@@ -65,12 +56,8 @@
 def create_workflow(
     algorithm: Literal[tuple(IIV_ALGORITHMS)] = "top_down_exhaustive",
     iiv_strategy: Literal[tuple(IIV_STRATEGIES)] = 'no_add',
-<<<<<<< HEAD
     rank_type: Literal[tuple(RANK_TYPES)] = 'bic',
-=======
-    rank_type: Literal[tuple(RANK_TYPES)] = 'mbic',
     linearize: bool = False,
->>>>>>> 40be4cf7
     cutoff: Optional[Union[float, int]] = None,
     results: Optional[ModelfitResults] = None,
     model: Optional[Model] = None,
@@ -137,12 +124,9 @@
         correlation_algorithm,
         iiv_strategy,
         rank_type,
-<<<<<<< HEAD
         E_p,
         E_q,
-=======
         linearize,
->>>>>>> 40be4cf7
         cutoff,
         keep,
         strictness,
@@ -159,7 +143,6 @@
     wf_algorithm,
     iiv_strategy,
     rank_type,
-<<<<<<< HEAD
     E_p,
     E_q,
     cutoff,
@@ -167,13 +150,9 @@
     list_of_algorithms,
     ref_model,
     keep,
-=======
-    cutoff,
-    strictness,
     linearize,
     param_mapping,
     context,
->>>>>>> 40be4cf7
 ):
     wb = WorkflowBuilder()
     start_task = Task(f'start_{wf_algorithm.name}', _start_algorithm, base_model_entry)
@@ -198,18 +177,14 @@
         strictness,
         input_model_entry,
         base_model_entry.model.name,
-<<<<<<< HEAD
         list_of_algorithms,
         ref_model,
         E_p,
         E_q,
         keep,
-=======
         linearize,
         param_mapping,
-        wf_algorithm.name,
         context,
->>>>>>> 40be4cf7
     )
 
     post_process_tasks = [base_model_task] + wb.output_tasks
@@ -226,12 +201,9 @@
     correlation_algorithm,
     iiv_strategy,
     rank_type,
-<<<<<<< HEAD
     E_p,
     E_q,
-=======
     linearize,
->>>>>>> 40be4cf7
     cutoff,
     keep,
     strictness,
@@ -251,13 +223,8 @@
         # FIXME: Set parent model once create_results can do different things for different tools
         base_model_entry = ModelEntry.create(base_model, modelfit_results=None)
     else:
-<<<<<<< HEAD
-        base_model = input_model
-        base_model_entry = ModelEntry.create(input_model, modelfit_results=input_res)
-=======
         base_model = input_model.replace(name='base')
         base_model_entry = ModelEntry.create(base_model, modelfit_results=input_res)
->>>>>>> 40be4cf7
 
     algorithm_sub = {
         "top_down_exhaustive": "td_exhaustive_no_of_etas",
@@ -363,7 +330,6 @@
             input_model_entry,
             base_model_entry,
             wf_algorithm,
-<<<<<<< HEAD
             iiv_strategy=iiv_strategy,
             rank_type=rank_type,
             E_p=E_p,
@@ -373,15 +339,9 @@
             list_of_algorithms=list_of_algorithms,
             ref_model=base_model,
             keep=keep,
-=======
-            iiv_strategy,
-            rank_type,
-            cutoff,
-            strictness,
-            linearize,
-            param_mapping,
-            context,
->>>>>>> 40be4cf7
+            linearize=linearize,
+            param_mapping=param_mapping,
+            context=context,
         )
         res = call_workflow(wf, f'results_{algorithm}', context)
 
@@ -463,18 +423,13 @@
 
     plots = create_plots(final_final_model, final_results)
 
-<<<<<<< HEAD
-    return IIVSearchResults(
+    final_final_model = final_final_model.replace(name="final")
+    context.store_final_model_entry(final_final_model)
+
+    final_results = IIVSearchResults(
         summary_tool=_concat_summaries(
             sum_tools, keys + [len(keys) + 1]
         ),  # To include step comparing input to final
-=======
-    final_final_model = final_final_model.replace(name="final")
-    context.store_final_model_entry(final_final_model)
-
-    final_results = IIVSearchResults(
-        summary_tool=_concat_summaries(sum_tools, keys),
->>>>>>> 40be4cf7
         summary_models=_concat_summaries(sum_models, [0] + keys),  # To include input model
         summary_individuals=_concat_summaries(sum_inds, keys),
         summary_individuals_count=_concat_summaries(sum_inds_count, keys),
@@ -541,18 +496,14 @@
     strictness,
     input_model_entry,
     base_model_name,
-<<<<<<< HEAD
     list_of_algorithms,
     ref_model,
     E_p,
     E_q,
     keep,
-=======
     linearize,
     param_mapping,
-    algorithm_name,
     context,
->>>>>>> 40be4cf7
     *model_entries,
 ):
     res_model_entries = []
@@ -605,13 +556,8 @@
         cutoff=cutoff,
         bic_type='iiv',
         strictness=strictness,
-<<<<<<< HEAD
         penalties=penalties,
-=======
-        n_predicted=number_of_predicted,
-        n_expected=number_of_expected,
         context=context,
->>>>>>> 40be4cf7
     )
 
     if linearize:
@@ -663,7 +609,6 @@
     return replace(res, summary_models=summary_models)
 
 
-<<<<<<< HEAD
 def _get_penalties(ref_model, candidate_model_entries, keep, list_of_algorithms, E_p, E_q):
     search_space = []
     if any('no_of_etas' in algorithm for algorithm in list_of_algorithms):
@@ -677,7 +622,8 @@
         for me in candidate_model_entries
     ]
     return penalties
-=======
+
+
 def modify_summary_tool(summary_tool, first_model_name):
     # If linear model --> Force de-linearized model to be chosen
     # TODO : Remove BIC values of linearized models as they are misleading ?
@@ -690,7 +636,6 @@
     summary_tool = summary_tool.sort_values(by=['rank'], ascending=True)
     summary_tool.set_index(['model'])
     return summary_tool
->>>>>>> 40be4cf7
 
 
 @with_runtime_arguments_type_check
