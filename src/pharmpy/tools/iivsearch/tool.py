--- conflicted
+++ resolved
@@ -1,13 +1,8 @@
-<<<<<<< HEAD
+from __future__ import annotations
+
 import warnings
 from dataclasses import dataclass
-from typing import List, Optional, Set, Union
-=======
-from __future__ import annotations
-
-from dataclasses import dataclass
-from typing import Optional, Sequence, Union
->>>>>>> 951e1e83
+from typing import List, Optional, Sequence, Set, Union
 
 import pharmpy.tools.iivsearch.algorithms as algorithms
 from pharmpy.deps import pandas as pd
