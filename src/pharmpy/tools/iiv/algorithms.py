--- conflicted
+++ resolved
@@ -1,11 +1,9 @@
 from itertools import combinations
 
 import pharmpy.tools.modelfit as modelfit
-<<<<<<< HEAD
-from pharmpy.modeling import copy_model
-=======
+
 from pharmpy.modeling import copy_model, fix_parameters_to
->>>>>>> 518490d1
+
 from pharmpy.modeling.block_rvs import create_joint_distribution
 from pharmpy.workflows import Task, Workflow
 
@@ -51,12 +49,8 @@
 
         task_joint_dist = Task('create_joint_dist', create_joint_dist, combo)
         wf.add_task(task_joint_dist, predecessors=task_copy)
-
-<<<<<<< HEAD
-=======
         model_features[model_name] = combo
 
->>>>>>> 518490d1
     wf_fit = modelfit.create_workflow(n=len(eta_combos_all))
     wf.insert_workflow(wf_fit)
     return wf, model_features
