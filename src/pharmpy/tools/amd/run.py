import warnings
from typing import Callable, Optional

from pharmpy.deps import pandas as pd
from pharmpy.deps import sympy
from pharmpy.model import Model, Results
from pharmpy.modeling.common import convert_model
from pharmpy.modeling.data import remove_loq_data
from pharmpy.modeling.eta_additions import get_occasion_levels
from pharmpy.modeling.results import summarize_errors, write_results
from pharmpy.tools import retrieve_final_model
from pharmpy.workflows import default_tool_database

from ..run import run_tool
from .results import AMDResults


def run_amd(
    input,
    modeltype='pk_oral',
    cl_init=0.01,
    vc_init=1,
    mat_init=0.1,
    search_space=None,
    lloq=None,
    order=None,
    categorical=None,
    continuous=None,
    allometric_variable=None,
    occasion=None,
):
    """Run Automatic Model Development (AMD) tool

    Runs structural modelsearch, IIV building, and ruvsearch

    Parameters
    ----------
    input : Model
        Read model object/Path to a dataset
    modeltype : str
        Type of model to build. Either 'pk_oral' or 'pk_iv'
    cl_init : float
        Initial estimate for the population clearance
    vc_init : float
        Initial estimate for the central compartment population volume
    mat_init : float
        Initial estimate for the mean absorption time (not for iv models)
    search_space : str
        MFL for search space for structural model
    lloq : float
        Lower limit of quantification. LOQ data will be removed.
    order : list
        Runorder of components
    categorical : list
        List of categorical covariates
    continuous : list
        List of continuous covariates
    allometric_variable: str or Symbol
        Variable to use for allometry
    occasion: str
        Name of occasion column

    Returns
    -------
    Model
        Reference to the same model object

    Examples
    --------
    >>> from pharmpy.modeling import *
    >>> model = load_example_model("pheno")
    >>> from pharmpy.tools import run_amd # doctest: +SKIP
    >>> run_amd(model)      # doctest: +SKIP

    See also
    --------
    run_iiv
    run_tool

    """
    from pharmpy.plugins import nonmem  # FIXME We should not depend on NONMEM

    if type(input) is str:
        from pharmpy.tools.amd.funcs import create_start_model

        model = create_start_model(
            input, modeltype=modeltype, cl_init=cl_init, vc_init=vc_init, mat_init=mat_init
        )
        model = convert_model(model, 'nonmem')  # FIXME: Workaround for results retrieval system
    elif type(input) is nonmem.model.Model:
        model = input
        model.name = 'start'
    else:
        raise TypeError(
            f'Invalid input: got `{input}` of type {type(input)},'
            f' only NONMEM model or standalone dataset are supported currently.'
        )

    if lloq is not None:
        remove_loq_data(model, lloq=lloq)

    default_order = ['structural', 'iivsearch', 'residual', 'iovsearch', 'allometry', 'covariates']
    if order is None:
        order = default_order

    if search_space is None:
        if modeltype == 'pk_oral':
            search_space = (
                'ABSORPTION([ZO,SEQ-ZO-FO]);'
                'ELIMINATION([MM,MIX-FO-MM]);'
                'LAGTIME();'
                'TRANSITS([1,3,10],*);'
                'PERIPHERALS(1)'
            )
        else:
            search_space = 'ELIMINATION([MM,MIX-FO-MM]);' 'PERIPHERALS([1,2])'

    db = default_tool_database(toolname='amd')
    run_subfuncs = dict()
    for section in order:
        if section == 'structural':
            func = _subfunc_modelsearch(search_space=search_space, path=db.path)
            run_subfuncs['modelsearch'] = func
        elif section == 'iivsearch':
            func = _subfunc_iiv(path=db.path)
            run_subfuncs['iivsearch'] = func
        elif section == 'iovsearch':
            func = _subfunc_iov(occasion=occasion, path=db.path)
            run_subfuncs['iovsearch'] = func
        elif section == 'residual':
            func = _subfunc_ruvsearch(path=db.path)
            run_subfuncs['ruvsearch'] = func
        elif section == 'allometry':
            func = _subfunc_allometry(allometric_variable=allometric_variable, path=db.path)
            run_subfuncs['allometry'] = func
        elif section == 'covariates':
            func = _subfunc_covariates(continuous=continuous, categorical=categorical, path=db.path)
            run_subfuncs['covsearch'] = func
        else:
            raise ValueError(
                f"Unrecognized section {section} in order. Must be one of {default_order}"
            )

    run_tool('modelfit', model, path=db.path / 'modelfit')
    next_model = model
    sum_subtools, sum_models, sum_inds_counts, sum_amd = [], [], [], []
    sum_subtools.append(_create_sum_subtool('start', model))
    for tool_name, func in run_subfuncs.items():
        subresults = func(next_model)
        if subresults is None:
            sum_models.append(None)
            sum_inds_counts.append(None)
        else:
            if subresults.final_model_name != next_model.name:
                next_model = retrieve_final_model(subresults)
<<<<<<< HEAD
            sum_subtools.append(_create_sum_subtool(tool_name, next_model))
            sum_models.append(subresults.summary_models.reset_index()),
            sum_inds_counts.append(subresults.summary_individuals_count.reset_index()),
=======
            if hasattr(subresults, 'summary_tool'):
                sum_tools.append(subresults.summary_tool.reset_index())
            else:
                sum_tools.append(None)
            sum_models.append(subresults.summary_models.reset_index())
            sum_inds_counts.append(subresults.summary_individuals_count.reset_index())
>>>>>>> 4ef690f9

    for sums in [sum_models, sum_inds_counts]:
        filtered_results = list(
            zip(*filter(lambda t: t[1] is not None, zip(list(run_subfuncs.keys()), sums)))
        )

        if not filtered_results:
            sum_amd.append(None)
            continue

        sums = pd.concat(
            filtered_results[1], keys=list(filtered_results[0]), names=['tool', 'default index']
        ).reset_index()
        if 'step' in sums.columns:
            sums['step'] = sums['step'].fillna(1).astype('int64')
        else:
            sums['step'] = 1

        sums.set_index(['tool', 'step', 'model'], inplace=True)
        sums.drop('default index', axis=1, inplace=True)
        sum_amd.append(sums)

    summary_models, summary_individuals_count = sum_amd
    summary_tool = _create_tool_summary(sum_subtools)

    if summary_models is None:
        warnings.warn(
            'AMDResults.summary_models is None because none of the tools yielded a summary.'
        )

    if summary_individuals_count is None:
        warnings.warn(
            'AMDResults.summary_individuals_count is None because none of the tools yielded '
            'a summary.'
        )

    summary_errors = summarize_errors(next_model)
    res = AMDResults(
        final_model=next_model,
        summary_tool=summary_tool,
        summary_models=summary_models,
        summary_individuals_count=summary_individuals_count,
        summary_errors=summary_errors,
    )
    write_results(results=res, path=db.path / 'results.json')
    write_results(results=res, path=db.path / 'results.csv', csv=True)
    return res


<<<<<<< HEAD
def _create_sum_subtool(tool_name, selected_model):
    return {
        'tool': tool_name,
        'selected_model': selected_model.name,
        'description': selected_model.description,
        'n_params': len(selected_model.parameters.nonfixed),
        'ofv': selected_model.modelfit_results.ofv,
    }


def _create_tool_summary(rows):
    summary_prev = None
    rows_updated = []
    for summary in rows:
        summary_updated = summary
        if not summary_prev:
            summary_updated['d_params'] = 0
            summary_updated['dofv'] = 0
        else:
            summary_updated['d_params'] = summary['n_params'] - summary_prev['n_params']
            summary_updated['dofv'] = summary_prev['ofv'] - summary['ofv']
        rows_updated.append(summary_updated)
        summary_prev = summary

    columns = ['tool', 'selected_model', 'description', 'ofv', 'dofv', 'n_params', 'd_params']
    df = pd.DataFrame.from_records(rows_updated, columns=columns).set_index(['tool'])
    return df


def _run_modelsearch(model, search_space, path):
    res_modelsearch = run_tool(
        'modelsearch',
        search_space=search_space,
        algorithm='reduced_stepwise',
        model=model,
        path=path / 'modelsearch',
    )
    return res_modelsearch
=======
SubFunc = Callable[[Model], Optional[Results]]
>>>>>>> 4ef690f9


def noop_subfunc(_: Model):
    return None


def _subfunc_modelsearch(search_space, path) -> SubFunc:
    def _run_modelsearch(model):
        return run_tool(
            'modelsearch',
            search_space=search_space,
            algorithm='reduced_stepwise',
            model=model,
            path=path / 'modelsearch',
        )

    return _run_modelsearch


def _subfunc_iiv(path) -> SubFunc:
    def _run_iiv(model):
        return run_tool(
            'iivsearch',
            'brute_force',
            iiv_strategy='fullblock',
            model=model,
            path=path / 'iivsearch',
        )

    return _run_iiv


def _subfunc_ruvsearch(path) -> SubFunc:
    def _run_ruvsearch(model):
        return run_tool('ruvsearch', model, path=path / 'ruvsearch')

    return _run_ruvsearch


def _subfunc_covariates(continuous, categorical, path) -> SubFunc:
    def _run_covariates(model):
        nonlocal continuous, categorical
        if continuous is None:
            continuous = []
            for col in model.datainfo:
                if col.type == 'covariate' and col.continuous is True:
                    continuous.append(col.name)
        con_covariates = [sympy.Symbol(item) for item in continuous]

        if categorical is None:
            categorical = []
            for col in model.datainfo:
                if col.type == 'covariate' and col.continuous is False:
                    categorical.append(col.name)
        cat_covariates = [sympy.Symbol(item) for item in categorical]

        if not continuous and not categorical:
            warnings.warn(
                'Skipping COVsearch because continuous and/or categorical are None'
                ' and could not be inferred through .datainfo via "covariate" type'
                ' and "continuous" flag.'
            )
            return None

        covariates_search_space = (
            f'LET(CONTINUOUS, {con_covariates}); LET(CATEGORICAL, {cat_covariates})\n'
            f'COVARIATE(@IIV, @CONTINUOUS, exp, *)\n'
            f'COVARIATE(@IIV, @CATEGORICAL, cat, *)'
        )
        return run_tool('covsearch', covariates_search_space, model=model, path=path / 'covsearch')

    return _run_covariates


def _subfunc_allometry(allometric_variable, path) -> SubFunc:
    def _run_allometry(model):
        nonlocal allometric_variable
        if allometric_variable is None:
            for col in model.datainfo:
                if col.descriptor == 'body weight':
                    allometric_variable = col.name
                    break

        if allometric_variable is None:
            warnings.warn(
                'Skipping Allometry because allometric_variable is None and could'
                ' not be inferred through .datainfo via "body weight" descriptor.'
            )
            return None

        return run_tool(
            'allometry', model, allometric_variable=allometric_variable, path=path / 'allometry'
        )

    return _run_allometry


def _subfunc_iov(occasion, path) -> SubFunc:
    if occasion is None:
        warnings.warn('IOVsearch will be skipped because occasion is None.')
        return noop_subfunc

    def _run_iov(model):

        if occasion not in model.dataset:
            # TODO Check this upstream and raise instead of warn
            warnings.warn(f'Skipping IOVsearch because dataset is missing column "{occasion}".')
            return None

        categories = get_occasion_levels(model.dataset, occasion)
        if len(categories) < 2:
            warnings.warn(
                f'Skipping IOVsearch because there are less than two '
                f'occasion categories in column "{occasion}": {categories}.'
            )
            return None

        res_iov = run_tool('iovsearch', model=model, column=occasion, path=path / 'iovsearch')
        return res_iov

    return _run_iov<|MERGE_RESOLUTION|>--- conflicted
+++ resolved
@@ -153,18 +153,9 @@
         else:
             if subresults.final_model_name != next_model.name:
                 next_model = retrieve_final_model(subresults)
-<<<<<<< HEAD
             sum_subtools.append(_create_sum_subtool(tool_name, next_model))
             sum_models.append(subresults.summary_models.reset_index()),
             sum_inds_counts.append(subresults.summary_individuals_count.reset_index()),
-=======
-            if hasattr(subresults, 'summary_tool'):
-                sum_tools.append(subresults.summary_tool.reset_index())
-            else:
-                sum_tools.append(None)
-            sum_models.append(subresults.summary_models.reset_index())
-            sum_inds_counts.append(subresults.summary_individuals_count.reset_index())
->>>>>>> 4ef690f9
 
     for sums in [sum_models, sum_inds_counts]:
         filtered_results = list(
@@ -214,7 +205,6 @@
     return res
 
 
-<<<<<<< HEAD
 def _create_sum_subtool(tool_name, selected_model):
     return {
         'tool': tool_name,
@@ -244,18 +234,7 @@
     return df
 
 
-def _run_modelsearch(model, search_space, path):
-    res_modelsearch = run_tool(
-        'modelsearch',
-        search_space=search_space,
-        algorithm='reduced_stepwise',
-        model=model,
-        path=path / 'modelsearch',
-    )
-    return res_modelsearch
-=======
 SubFunc = Callable[[Model], Optional[Results]]
->>>>>>> 4ef690f9
 
 
 def noop_subfunc(_: Model):
