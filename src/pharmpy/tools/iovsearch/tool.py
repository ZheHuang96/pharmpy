from __future__ import annotations

from dataclasses import dataclass, replace
from pathlib import Path
from typing import Callable, Iterable, List, Literal, Optional, Tuple, TypeVar, Union

import pharmpy.tools.iivsearch.algorithms
from pharmpy.basic import Expr
from pharmpy.deps import pandas as pd
from pharmpy.internals.fn.signature import with_same_arguments_as
from pharmpy.internals.fn.type import with_runtime_arguments_type_check
from pharmpy.internals.set.subsets import non_empty_proper_subsets, non_empty_subsets
from pharmpy.model import Assignment, Model, RandomVariables
from pharmpy.modeling import add_iov, get_omegas, get_pk_parameters, remove_iiv, remove_iov
from pharmpy.modeling.parameter_variability import ADD_IOV_DISTRIBUTION
from pharmpy.tools.common import (
    RANK_TYPES,
    ToolResults,
    create_results,
    summarize_tool,
    update_initial_estimates,
)
from pharmpy.tools.modelfit import create_fit_workflow
from pharmpy.tools.run import calculate_bic_penalty, summarize_modelfit_results_from_entries
from pharmpy.workflows import ModelEntry, Task, Workflow, WorkflowBuilder, call_workflow
from pharmpy.workflows.results import ModelfitResults

NAME_WF = 'iovsearch'

T = TypeVar('T')


def create_workflow(
    column: str = 'OCC',
    list_of_parameters: Optional[List[Union[str, List[str]]]] = None,
    rank_type: Literal[tuple(RANK_TYPES)] = 'bic',
    cutoff: Optional[Union[float, int]] = None,
    distribution: Literal[tuple(ADD_IOV_DISTRIBUTION)] = 'same-as-iiv',
    results: Optional[ModelfitResults] = None,
    model: Optional[Model] = None,
    strictness: Optional[str] = "minimization_successful or (rounding_errors and sigdigs>=0.1)",
    E: Optional[float] = None,
):
    """Run IOVsearch tool. For more details, see :ref:`iovsearch`.

    Parameters
    ----------
    column : str
        Name of column in dataset to use as occasion column (default is 'OCC')
    list_of_parameters : None or list
        List of parameters to test IOV on, if none all parameters with IIV will be tested (default)
    rank_type : {'ofv', 'lrt', 'aic', 'bic', 'mbic'}
        Which ranking type should be used. Default is mBIC.
    cutoff : None or float
        Cutoff for which value of the ranking type that is considered significant. Default
        is None (all models will be ranked)
    distribution : {'disjoint', 'joint', 'explicit', 'same-as-iiv'}
        Which distribution added IOVs should have (default is same-as-iiv)
    results : ModelfitResults
        Results for model
    model : Model
        Pharmpy model
    strictness : str or None
        Strictness criteria
    E : float
        Expected number of predictors (used for mBIC). Must be set when using mBIC

    Returns
    -------
    IOVSearchResults
        IOVSearch tool result object

    Examples
    --------
    >>> from pharmpy.modeling import load_example_model
    >>> from pharmpy.tools import run_iovsearch, load_example_modelfit_results
    >>> model = load_example_model("pheno")
    >>> results = load_example_modelfit_results("pheno")
    >>> run_iovsearch('OCC', results=results, model=model)      # doctest: +SKIP
    """

    wb = WorkflowBuilder(name=NAME_WF)

    init_task = init(model, results)
    wb.add_task(init_task)

    bic_type = 'random'
    search_task = Task(
        'search',
        task_brute_force_search,
        column,
        list_of_parameters,
        rank_type,
        cutoff,
        bic_type,
        E,
        distribution,
    )

    wb.add_task(search_task, predecessors=init_task)
    search_output = wb.output_tasks

    results_task = Task(
        'results',
        task_results,
        rank_type,
        cutoff,
        bic_type,
        E,
        strictness,
    )

    wb.add_task(results_task, predecessors=search_output)

    return Workflow(wb)


def init(model, modelfit_results):
    return (
        Task('init', _model_entry, model)
        if model is None
        else Task('init', _model_entry, modelfit_results, model)
    )


def _model_entry(modelfit_results, model):
    model = model.replace(name="input", description="")
    return ModelEntry.create(model, modelfit_results=modelfit_results)


def task_brute_force_search(
    context,
    occ: str,
    list_of_parameters: Union[None, list],
    rank_type: str,
    cutoff: Union[None, float],
    bic_type: Union[None, str],
    E: Optional[float],
    distribution: str,
    input_model_entry: ModelEntry,
):
    # Create links to input model
    context.store_input_model_entry(input_model_entry)

    input_model, input_res = input_model_entry.model, input_model_entry.modelfit_results
    # NOTE: Default is to try all IIV ETAs.
    if list_of_parameters is None:
        iiv = _get_nonfixed_iivs(input_model)
        iiv_before_odes = iiv.free_symbols.intersection(
            input_model.statements.before_odes.free_symbols
        )
        list_of_parameters = [iiv.name for iiv in iiv_before_odes]

    current_step = 0
    step_mapping = {current_step: [input_model.name]}

    # NOTE: Check that model has at least one IIV.
    if not list_of_parameters:
        return step_mapping, [input_model_entry]

    # NOTE: Add IOVs on given parameters or all parameters with IIVs.
    name = 'iovsearch_run1'
    model_with_iov = input_model.replace(name=name)
    model_with_iov = update_initial_estimates(model_with_iov, input_res)
    # TODO: Should we exclude already present IOVs?
    model_with_iov = add_iov(model_with_iov, occ, list_of_parameters, distribution=distribution)
    model_with_iov = model_with_iov.replace(description=_create_description(model_with_iov))
    # NOTE: Fit the new model.
    model_with_iov_entry = ModelEntry.create(model_with_iov, parent=input_model)
    wf = create_fit_workflow(modelentries=[model_with_iov_entry])
    model_with_iov_entry = call_workflow(wf, f'{NAME_WF}-fit-with-matching-IOVs', context)

    # NOTE: Remove IOVs. Test all subsets (~2^n).
    # TODO: Should we exclude already present IOVs?
    iov = model_with_iov.random_variables.iov
    # NOTE: We only need to remove the IOV ETA corresponding to the first
    # category in order to remove all IOV ETAs of the other categories
    all_iov_parameters = list(filter(lambda name: name.endswith('_1'), iov.names))
    no_of_models = 1
    wf = wf_etas_removal(
        remove_iov,
        model_with_iov_entry,
        non_empty_proper_subsets(all_iov_parameters),
        no_of_models + 1,
    )
    iov_candidate_entries = call_workflow(wf, f'{NAME_WF}-fit-with-removed-IOVs', context)

    if rank_type == "mbic":
        ref = model_with_iov
        penalties = [
            calculate_bic_penalty(me.model, ['iiv_diag', 'iov'], base_model=ref, E_p=E)
            for me in [input_model_entry, model_with_iov_entry, *iov_candidate_entries]
        ]
    else:
        penalties = None

    # NOTE: Keep the best candidate.
    best_model_entry_so_far = best_model(
        input_model_entry,
        [model_with_iov_entry, *iov_candidate_entries],
        rank_type=rank_type,
        penalties=penalties,
        cutoff=cutoff,
        bic_type=bic_type,
    )

    current_step += 1
    step_mapping[current_step] = [model_with_iov.name] + [
        model_entry.model.name for model_entry in iov_candidate_entries
    ]

    # NOTE: If no improvement with respect to input model, STOP.
    if best_model_entry_so_far.model is input_model:
        return step_mapping, [input_model_entry, model_with_iov_entry, *iov_candidate_entries]

    # NOTE: Remove IIV with corresponding IOVs. Test all subsets (~2^n).
    iiv_parameters_with_associated_iov = list(
        map(
            lambda s: s.name,
            _get_iiv_etas_with_corresponding_iov(best_model_entry_so_far.model),
        )
    )
    # TODO: Should we exclude already present IOVs?
    no_of_models = len(iov_candidate_entries) + 1
    wf = wf_etas_removal(
        remove_iiv,
        best_model_entry_so_far,
        non_empty_subsets(iiv_parameters_with_associated_iov),
        no_of_models + 1,
    )
    iiv_candidate_entries = call_workflow(wf, f'{NAME_WF}-fit-with-removed-IIVs', context)
    current_step += 1
    step_mapping[current_step] = [model_entry.model.name for model_entry in iiv_candidate_entries]

    return step_mapping, [
        input_model_entry,
        model_with_iov_entry,
        *iov_candidate_entries,
        *iiv_candidate_entries,
    ]


def _create_description(model):
    iiv_desc = pharmpy.tools.iivsearch.algorithms.create_description(model)
    iov_desc = pharmpy.tools.iivsearch.algorithms.create_description(model, iov=True)
    return f'IIV({iiv_desc});IOV({iov_desc})'


def task_remove_etas_subset(
    remove: Callable[[Model, List[str]], None], model_entry: ModelEntry, subset: List[str], n: int
):
    parent_model, parent_res = model_entry.model, model_entry.modelfit_results
    model_with_some_etas_removed = parent_model.replace(name=f'iovsearch_run{n}')
    model_with_some_etas_removed = update_initial_estimates(
        model_with_some_etas_removed, parent_res
    )
    model_with_some_etas_removed = remove(model_with_some_etas_removed, subset)
    model_with_some_etas_removed = model_with_some_etas_removed.replace(
        description=_create_description(model_with_some_etas_removed)
    )
    return ModelEntry.create(model_with_some_etas_removed, parent=parent_model)


def wf_etas_removal(
    remove: Callable[[Model, List[str]], None],
    model_entry: ModelEntry,
    etas_subsets: Iterable[Tuple[str]],
    i: int,
):
    wb = WorkflowBuilder()
    j = i
    for subset_of_iiv_parameters in etas_subsets:
        task = Task(
            repr(subset_of_iiv_parameters),
            task_remove_etas_subset,
            remove,
            model_entry,
            list(subset_of_iiv_parameters),
            j,
        )
        wb.add_task(task)
        j += 1

    n = j - i
    wf_fit = create_fit_workflow(n=n)
    wb.insert_workflow(wf_fit)

    task_gather = Task('gather', lambda *model_entries: model_entries)
    wb.add_task(task_gather, predecessors=wb.output_tasks)
    return Workflow(wb)


def best_model(
    base_entry: ModelEntry,
    model_entries: List[ModelEntry],
    rank_type: str,
    penalties: Union[None, list[float]],
    cutoff: Union[None, float],
    bic_type: Union[None, str],
):
    candidate_entries = [base_entry, *model_entries]
    df = summarize_tool(
        model_entries,
        base_entry,
        rank_type=rank_type,
        penalties=penalties,
        cutoff=cutoff,
        bic_type=bic_type,
    )
    best_model_name = df['rank'].idxmin()

    try:
        return [
            model_entry
            for model_entry in candidate_entries
            if model_entry.model.name == best_model_name
        ][0]
    except IndexError:
        return base_entry


<<<<<<< HEAD
def task_results(rank_type, cutoff, bic_type, E, strictness, step_mapping_and_model_entries):
=======
def task_results(context, rank_type, cutoff, bic_type, strictness, step_mapping_and_model_entries):
>>>>>>> 40be4cf7
    step_mapping, (base_model_entry, *res_model_entries) = step_mapping_and_model_entries

    model_dict = {
        model_entry.model.name: model_entry
        for model_entry in [base_model_entry] + res_model_entries
    }
    sum_mod, sum_tool = [], []
    for step, model_names in step_mapping.items():
        candidate_entries = [
            model_entry
            for model_name, model_entry in model_dict.items()
            if model_name in model_names
        ]
        sum_mod_step = summarize_modelfit_results_from_entries(candidate_entries)
        sum_mod.append(sum_mod_step)
        if step >= 1:
            ref_model_entry = model_dict[candidate_entries[0].parent.name]
            sum_tool_step = summarize_tool(
                candidate_entries, ref_model_entry, rank_type, cutoff, bic_type
            )
            sum_tool.append(sum_tool_step)

    keys = list(range(1, len(step_mapping)))

    if rank_type == "mbic":
        models = [me.model for me in [base_model_entry] + res_model_entries]
        ref = sorted(models, key=lambda model: len(model.parameters), reverse=True)[0]
        penalties = [
            calculate_bic_penalty(me.model, ['iiv_diag', 'iov'], base_model=ref, E_p=E)
            for me in [base_model_entry] + res_model_entries
        ]
    else:
        penalties = None

    res = create_results(
        IOVSearchResults,
        base_model_entry,
        base_model_entry,
        res_model_entries,
        rank_type,
        cutoff,
        bic_type=bic_type,
        penalties=penalties,
        summary_models=pd.concat(sum_mod, keys=[0] + keys, names=['step']),
        strictness=strictness,
        context=context,
    )

    # NOTE: This overwrites the default summary_tool field
    res = replace(res, summary_tool=pd.concat(sum_tool, keys=keys, names=['step']))

    final_model = res.final_model.replace(name="final")
    context.store_final_model_entry(final_model)

    return res


@with_runtime_arguments_type_check
@with_same_arguments_as(create_workflow)
def validate_input(
    model,
    column,
    list_of_parameters,
    rank_type,
    distribution,
    strictness,
    E,
):
    if model is not None:
        if column not in model.datainfo.names:
            raise ValueError(
                f'Invalid `column`: got `{column}`,'
                f' must be one of {sorted(model.datainfo.names)}.'
            )

        if list_of_parameters is not None:
            allowed_parameters = set(get_pk_parameters(model)).union(
                str(statement.symbol) for statement in model.statements.before_odes
            )
            if not set(_flatten_list(list_of_parameters)).issubset(allowed_parameters):
                raise ValueError(
                    f'Invalid `list_of_parameters`: got `{list_of_parameters}`,'
                    f' must be NULL/None or a subset of {sorted(allowed_parameters)}.'
                )
    if strictness is not None and "rse" in strictness.lower():
        if model.execution_steps[-1].parameter_uncertainty_method is None:
            raise ValueError(
                'parameter_uncertainty_method not set for model, cannot calculate relative standard errors.'
            )
    if rank_type != 'mbic' and E is not None:
        raise ValueError(f'E can only be provided when `rank_type` is mbic: got `{rank_type}`')
    if rank_type == 'mbic':
        if E is None:
            raise ValueError('Value `E` must be provided when using mbic')
        if E <= 0.0:
            raise ValueError(f'Value `E` must be more than 0: got `{E}`')


@dataclass(frozen=True)
class IOVSearchResults(ToolResults):
    rst_path = Path(__file__).resolve().parent / 'report.rst'
    pass


def _get_iov_piecewise_assignment_symbols(model: Model):
    iovs = set(Expr.symbol(rv) for rv in model.random_variables.iov.names)
    for statement in model.statements:
        if isinstance(statement, Assignment) and statement.expression.is_piecewise():
            try:
                expression_symbols = [p[0] for p in statement.expression.args]
            except (ValueError, NotImplementedError):
                pass  # NOTE: These exceptions are raised by complex Piecewise
                # statements that can be present in user code.
            else:
                if all(s in iovs for s in expression_symbols):
                    yield statement.symbol


def _get_iiv_etas_with_corresponding_iov(model: Model):
    iovs = set(_get_iov_piecewise_assignment_symbols(model))
    iiv = _get_nonfixed_iivs(model)

    for statement in model.statements:
        if isinstance(statement, Assignment) and statement.expression.is_add():
            for symbol in statement.expression.free_symbols:
                if symbol in iovs:
                    rest = statement.expression - symbol
                    if rest.is_symbol() and rest in iiv:
                        yield rest
                    break


def _get_nonfixed_iivs(model):
    fixed_omegas = get_omegas(model).fixed.names
    iivs = model.random_variables.iiv
    nonfixed_iivs = [
        iiv for iiv in iivs if str(list(iiv.variance.free_symbols)[0]) not in fixed_omegas
    ]
    return RandomVariables.create(nonfixed_iivs)


def _flatten_list(some_list):
    if isinstance(some_list[0], list):
        return [x1 for x2 in some_list for x1 in x2]
    else:
        return some_list<|MERGE_RESOLUTION|>--- conflicted
+++ resolved
@@ -319,11 +319,9 @@
         return base_entry
 
 
-<<<<<<< HEAD
-def task_results(rank_type, cutoff, bic_type, E, strictness, step_mapping_and_model_entries):
-=======
-def task_results(context, rank_type, cutoff, bic_type, strictness, step_mapping_and_model_entries):
->>>>>>> 40be4cf7
+def task_results(
+    context, rank_type, cutoff, bic_type, E, strictness, step_mapping_and_model_entries
+):
     step_mapping, (base_model_entry, *res_model_entries) = step_mapping_and_model_entries
 
     model_dict = {
