--- conflicted
+++ resolved
@@ -21,11 +21,6 @@
     Parameters,
     RandomVariables,
 )
-<<<<<<< HEAD
-from pharmpy.utils import normalize_user_given_path
-=======
-from pharmpy.workflows import default_model_database
->>>>>>> a9244a2f
 
 
 def read_model(path):
